import torch
import torch.optim as optim
import torch.nn.functional as F
import numpy as np
import random
from collections import defaultdict, deque
import math
import time
from neural_symbolic_sssp.models import DQN, WorldModel
from neural_symbolic_sssp.utils import ReplayBuffer, Transition
import bmss_p_cpp

class NeuroSymbolicSSSP_DQN:
    def __init__(self, state_dim, action_dim, config, device):
        self.state_dim = state_dim
        self.action_dim = action_dim
        self.config = config
        self.device = device

        policy_net_instance = DQN(state_dim, action_dim).to(self.device)
        target_net_instance = DQN(state_dim, action_dim).to(self.device)
        world_model_instance = WorldModel(state_dim, action_dim).to(self.device)
        self.policy_net = torch.jit.script(policy_net_instance)
        self.target_net = torch.jit.script(target_net_instance)
        self.world_model = torch.jit.script(world_model_instance)
        self.target_net.load_state_dict(self.policy_net.state_dict())
        self.target_net.eval()
        self.policy_optimizer = optim.Adam(self.policy_net.parameters(), lr=config['lr_dqn'])
        self.world_model_optimizer = optim.Adam(self.world_model.parameters(), lr=config['lr_wm'])
        self.memory = ReplayBuffer(config['replay_capacity'])
        self.steps_done = 0

    def select_action(self, state, evaluate=False):
        if evaluate:
            with torch.no_grad():
                return self.policy_net(state).max(1)[1].view(1, 1)
        sample = random.random()
        eps_threshold = self.config['eps_end'] + (self.config['eps_start'] - self.config['eps_end']) * \
            math.exp(-1. * self.steps_done / self.config['eps_decay'])
        self.steps_done += 1
        if sample > eps_threshold:
            with torch.no_grad():
                return self.policy_net(state).max(1)[1].view(1, 1)
        else:
            return torch.tensor([[random.randrange(self.action_dim)]], device=self.device, dtype=torch.long)

    def optimize_model(self, planning_loss=None):
        """
        UPDATED: This is now the central optimization function for the DQN.
        It combines the standard TD loss with an optional planning loss.
        """
        if len(self.memory) < self.config['batch_size']:
            return None

        # --- 1. Calculate Standard TD Loss from experience replay ---
        transitions = self.memory.sample(self.config['batch_size'])
        batch = Transition(*zip(*transitions))
        state_batch = torch.cat(batch.state)
        action_batch = torch.cat(batch.action)
        reward_batch = torch.cat(batch.reward)
        done_batch = torch.cat(batch.done)
        next_state_batch = torch.cat(batch.next_state)

        q_values = self.policy_net(state_batch).gather(1, action_batch)
<<<<<<< HEAD

        with torch.no_grad():
            best_next_actions = self.policy_net(next_state_batch).argmax(1).unsqueeze(1)
            q_values_next_target = self.target_net(next_state_batch)
            next_q_values = q_values_next_target.gather(1, best_next_actions).squeeze(1)
            expected_q_values = (next_q_values * self.config['gamma']) + reward_batch

        td_loss = F.mse_loss(q_values, expected_q_values.unsqueeze(1))

        # --- 2. Combine with Planning Loss if available ---
        total_loss = td_loss
        if planning_loss is not None:
            planning_weight = self.config.get('planning_loss_weight', 1.0)
            total_loss = total_loss + planning_weight * planning_loss

        # --- 3. Perform a single optimization step ---
=======
        best_next_actions = self.policy_net(next_state_batch).argmax(1).unsqueeze(1)
        q_values_next_target = self.target_net(next_state_batch)
        next_q_values = q_values_next_target.gather(1, best_next_actions).squeeze(1).detach()
        non_terminal_mask = 1.0 - done_batch
        expected_q_values = (next_q_values * self.config['gamma'] * non_terminal_mask) + reward_batch
        loss = F.mse_loss(q_values, expected_q_values.unsqueeze(1))
>>>>>>> 31727d8a
        self.policy_optimizer.zero_grad()
        total_loss.backward()
        self.policy_optimizer.step()

        return total_loss.item()

    def update_world_model(self):
        if len(self.memory) < self.config['batch_size']: return None
        transitions = self.memory.sample(self.config['batch_size'])
        batch = Transition(*zip(*transitions))
        state_batch = torch.cat(batch.state)
        action_batch = torch.cat(batch.action)
        reward_batch = torch.cat(batch.reward)
        next_state_batch = torch.cat(batch.next_state)
        pred_next_state, pred_reward = self.world_model(state_batch, action_batch.squeeze(1))
        state_loss = F.mse_loss(pred_next_state, next_state_batch)
        reward_loss = F.mse_loss(pred_reward.squeeze(1), reward_batch)
        loss = state_loss + reward_loss
        self.world_model_optimizer.zero_grad()
        loss.backward()
        self.world_model_optimizer.step()
        return loss.item()

    def potential_function(self, state):
        agent_pos = state[:, :2]
        goal_pos = state[:, 2:]
        return -torch.sum(torch.abs(agent_pos - goal_pos), dim=-1)

    def planning_update(self):
        """
        UPDATED: This function no longer updates the network directly.
        Instead, it calculates and returns the planning loss tensor.
        """
        if len(self.memory) < self.config['planning_N']:
            return None, 0

        (s_p, a_p, _, _) = self.memory.sample(1)[0]

        with torch.no_grad():
            s_p_prime_hat, r_p_hat = self.world_model(s_p, a_p.squeeze(0))

        graph = defaultdict(list)
        state_map = {tuple(s_p_prime_hat.cpu().numpy().flatten()): (0, s_p_prime_hat)}
        node_id_counter = 1
        current_layer_states = [s_p_prime_hat]

        for _ in range(self.config['planning_H']):
            if not current_layer_states or len(state_map) >= self.config['planning_N']:
                break

            layer_state_tensors = torch.cat(current_layer_states, dim=0)
            num_states_in_layer = layer_state_tensors.size(0)
            batch_states = layer_state_tensors.repeat_interleave(self.action_dim, dim=0)
            batch_actions = torch.arange(self.action_dim, device=self.device).repeat(num_states_in_layer)

            with torch.no_grad():
                pred_next_states, pred_rewards = self.world_model(batch_states, batch_actions)

            next_layer_states = []
            for i in range(batch_states.size(0)):
                u_state_tuple = tuple(batch_states[i].cpu().numpy().flatten())
                u_idx, u_state_tensor = state_map[u_state_tuple]
                v_state_tensor = pred_next_states[i].unsqueeze(0)
                v_state_tuple = tuple(v_state_tensor.cpu().numpy().flatten())

                if v_state_tuple not in state_map:
                    if len(state_map) >= self.config['planning_N']: continue
                    v_idx = node_id_counter
                    state_map[v_state_tuple] = (v_idx, v_state_tensor)
                    node_id_counter += 1
                    next_layer_states.append(v_state_tensor)
                else:
                    v_idx, _ = state_map[v_state_tuple]

                r_hat = pred_rewards[i]
                phi_su = self.potential_function(u_state_tensor)
                phi_sv = self.potential_function(v_state_tensor)
                r_shaped = r_hat + self.config['gamma'] * phi_sv - phi_su
                cost = self.config['planning_C'] - r_shaped.item()
                graph[u_idx].append((v_idx, cost))
            current_layer_states = next_layer_states

        start_node = 0
        costs = bmss_p_cpp.bmss_p(graph, start_node, max_depth=self.config['planning_H'])

        if not costs: return None, 0

        optimal_cost_to_go = min(costs.values())
        V_star_shaped = -optimal_cost_to_go
        phi_s_p_prime = self.potential_function(s_p_prime_hat).item()
        q_target = r_p_hat.item() + self.config['gamma'] * (V_star_shaped + phi_s_p_prime)

        current_q_val = self.policy_net(s_p).gather(1, a_p)
        target_tensor = torch.tensor([[q_target]], device=self.device, dtype=torch.float32)

        planning_loss = F.mse_loss(current_q_val, target_tensor)

        return planning_loss, 1

    def update_target_net(self):
        self.target_net.load_state_dict(self.policy_net.state_dict())

    def get_epsilon(self):
        return self.config['eps_end'] + (self.config['eps_start'] - self.config['eps_end']) * \
            math.exp(-1. * self.steps_done / self.config['eps_decay'])<|MERGE_RESOLUTION|>--- conflicted
+++ resolved
@@ -62,7 +62,7 @@
         next_state_batch = torch.cat(batch.next_state)
 
         q_values = self.policy_net(state_batch).gather(1, action_batch)
-<<<<<<< HEAD
+
 
         with torch.no_grad():
             best_next_actions = self.policy_net(next_state_batch).argmax(1).unsqueeze(1)
@@ -79,14 +79,13 @@
             total_loss = total_loss + planning_weight * planning_loss
 
         # --- 3. Perform a single optimization step ---
-=======
+
         best_next_actions = self.policy_net(next_state_batch).argmax(1).unsqueeze(1)
         q_values_next_target = self.target_net(next_state_batch)
         next_q_values = q_values_next_target.gather(1, best_next_actions).squeeze(1).detach()
         non_terminal_mask = 1.0 - done_batch
         expected_q_values = (next_q_values * self.config['gamma'] * non_terminal_mask) + reward_batch
         loss = F.mse_loss(q_values, expected_q_values.unsqueeze(1))
->>>>>>> 31727d8a
         self.policy_optimizer.zero_grad()
         total_loss.backward()
         self.policy_optimizer.step()
